use crate::{
<<<<<<< HEAD
    event::{log_schema, Event, Value},
=======
    config::{DataType, SinkConfig, SinkContext, SinkDescription},
    event::Value,
    event::{log_schema, Event},
>>>>>>> 66beb532
    sinks::{
        influxdb::{
            encode_namespace, encode_timestamp, healthcheck, influx_line_protocol,
            influxdb_settings, Field, InfluxDB1Settings, InfluxDB2Settings, ProtocolVersion,
        },
        util::{
            encoding::EncodingConfigWithDefault,
            http::{BatchedHttpSink, HttpClient, HttpSink},
<<<<<<< HEAD
            BatchConfig, BatchSettings, Buffer, Compression, TowerRequestConfig,
        },
        Healthcheck,
    },
    topology::config::{DataType, SinkConfig, SinkContext, SinkDescription},
=======
            service2::TowerRequestConfig,
            BatchConfig, BatchSettings, Buffer, Compression,
        },
        Healthcheck,
    },
>>>>>>> 66beb532
};
use futures01::Sink;
use http::{Request, Uri};
use lazy_static::lazy_static;
use serde::{Deserialize, Serialize};
use std::collections::{BTreeMap, HashMap, HashSet};

#[derive(Deserialize, Serialize, Debug, Clone, Default)]
#[serde(deny_unknown_fields)]
pub struct InfluxDBLogsConfig {
    pub namespace: String,
    pub endpoint: String,
    #[serde(default)]
    pub tags: Vec<String>,
    #[serde(flatten)]
    pub influxdb1_settings: Option<InfluxDB1Settings>,
    #[serde(flatten)]
    pub influxdb2_settings: Option<InfluxDB2Settings>,
    #[serde(
        skip_serializing_if = "crate::serde::skip_serializing_if_default",
        default
    )]
    pub encoding: EncodingConfigWithDefault<Encoding>,
    #[serde(default)]
    pub batch: BatchConfig,
    #[serde(default)]
    pub request: TowerRequestConfig,
}

#[derive(Debug)]
struct InfluxDBLogsSink {
    uri: Uri,
    token: String,
    protocol_version: ProtocolVersion,
    namespace: String,
    tags: HashSet<String>,
}

lazy_static! {
    static ref REQUEST_DEFAULTS: TowerRequestConfig = TowerRequestConfig {
        retry_attempts: Some(5),
        ..Default::default()
    };
}

#[derive(Deserialize, Serialize, Debug, Eq, PartialEq, Clone, Derivative)]
#[serde(rename_all = "snake_case")]
#[derivative(Default)]
pub enum Encoding {
    #[derivative(Default)]
    Default,
}

inventory::submit! {
    SinkDescription::new_without_default::<InfluxDBLogsConfig>("influxdb_logs")
}

#[typetag::serde(name = "influxdb_logs")]
impl SinkConfig for InfluxDBLogsConfig {
    fn build(&self, cx: SinkContext) -> crate::Result<(super::RouterSink, super::Healthcheck)> {
        // let mut config = self.clone();
        let mut tags: HashSet<String> = self.tags.clone().into_iter().collect();
        tags.insert(log_schema().host_key().to_string());
        tags.insert(log_schema().source_type_key().to_string());

        let client = HttpClient::new(cx.resolver(), None)?;
        let healthcheck = self.healthcheck(client.clone())?;

        let batch = BatchSettings::default()
            .bytes(bytesize::mib(1u64))
            .timeout(1)
            .parse_config(self.batch)?;
        let request = self.request.unwrap_with(&REQUEST_DEFAULTS);

        let settings = influxdb_settings(
            self.influxdb1_settings.clone(),
            self.influxdb2_settings.clone(),
        )
        .unwrap();

        let endpoint = self.endpoint.clone();
        let uri = settings.write_uri(endpoint).unwrap();

        let token = settings.token();
        let protocol_version = settings.protocol_version();
        let namespace = self.namespace.clone();

        let sink = InfluxDBLogsSink {
            uri,
            token,
            protocol_version,
            namespace,
            tags,
        };

        let sink = BatchedHttpSink::new(
            sink,
            Buffer::new(batch.size, Compression::None),
            request,
            batch.timeout,
            client,
            cx.acker(),
        )
        .sink_map_err(|e| error!("Fatal influxdb_logs sink error: {}", e));

        Ok((Box::new(sink), Box::new(healthcheck)))
    }

    fn input_type(&self) -> DataType {
        DataType::Log
    }

    fn sink_type(&self) -> &'static str {
        "influxdb_logs"
    }
}

#[async_trait::async_trait]
impl HttpSink for InfluxDBLogsSink {
    type Input = Vec<u8>;
    type Output = Vec<u8>;

    fn encode_event(&self, event: Event) -> Option<Self::Input> {
        let mut output = String::new();
        let mut event = event.into_log();

        // Measurement
        let measurement = encode_namespace(&self.namespace, &"vector");

        // Timestamp
        let timestamp = encode_timestamp(match event.remove(log_schema().timestamp_key()) {
            Some(Value::Timestamp(ts)) => Some(ts),
            _ => None,
        });

        // Tags + Fields
        let mut tags: BTreeMap<String, String> = BTreeMap::new();
        let mut fields: HashMap<String, Field> = HashMap::new();
        event.all_fields().for_each(|(key, value)| {
            if self.tags.contains(&key) {
                tags.insert(key, value.to_string_lossy());
            } else {
                fields.insert(key, value.to_field());
            }
        });

        influx_line_protocol(
            self.protocol_version,
            measurement,
            "logs",
            Some(tags),
            Some(fields),
            timestamp,
            &mut output,
        );

        Some(output.into_bytes())
    }

    async fn build_request(&self, events: Self::Output) -> crate::Result<Request<Vec<u8>>> {
        Request::post(&self.uri)
            .header("Content-Type", "text/plain")
            .header("Authorization", format!("Token {}", &self.token))
            .body(events)
            .map_err(Into::into)
    }
}

impl InfluxDBLogsConfig {
    fn healthcheck(&self, client: HttpClient) -> crate::Result<Healthcheck> {
        let config = self.clone();

        let healthcheck = healthcheck(
            config.endpoint,
            config.influxdb1_settings,
            config.influxdb2_settings,
            client,
        )?;

        Ok(Box::new(healthcheck))
    }
}

impl Value {
    pub fn to_field(&self) -> Field {
        match self {
            Value::Integer(num) => Field::Int(*num),
            Value::Float(num) => Field::Float(*num),
            Value::Boolean(b) => Field::Bool(*b),
            _ => Field::String(self.to_string_lossy()),
        }
    }
}

#[cfg(test)]
mod tests {
    use super::*;
    use crate::event::Event;
    use crate::sinks::influxdb::test_util::{assert_fields, split_line_protocol, ts};
    use crate::sinks::util::http::HttpSink;
    use crate::sinks::util::test::build_test_server;
    use crate::test_util;
    use chrono::offset::TimeZone;
    use chrono::Utc;
    use futures::compat::Future01CompatExt;
    use futures01::{Sink, Stream};

    #[test]
    fn test_config_without_tags() {
        let config = r#"
            namespace = "vector-logs"
            endpoint = "http://localhost:9999"
            bucket = "my-bucket"
            org = "my-org"
            token = "my-token"
        "#;

        toml::from_str::<InfluxDBLogsConfig>(&config).unwrap();
    }

    #[test]
    fn test_encode_event_v1() {
        let mut event = Event::from("hello");
        event.as_mut_log().insert("host", "aws.cloud.eur");
        event.as_mut_log().insert("source_type", "file");

        event.as_mut_log().insert("int", 4i32);
        event.as_mut_log().insert("float", 5.5);
        event.as_mut_log().insert("bool", true);
        event.as_mut_log().insert("string", "thisisastring");
        event.as_mut_log().insert("timestamp", ts());

        let sink = create_sink(
            "http://localhost:9999",
            "my-token",
            ProtocolVersion::V1,
            "ns",
            ["source_type", "host"].to_vec(),
        );

        let bytes = sink.encode_event(event).unwrap();
        let string = std::str::from_utf8(&bytes).unwrap();

        let line_protocol = split_line_protocol(&string);
        assert_eq!("ns.vector", line_protocol.0);
        assert_eq!(
            "host=aws.cloud.eur,metric_type=logs,source_type=file",
            line_protocol.1
        );
        assert_fields(
            line_protocol.2.to_string(),
            [
                "int=4i",
                "float=5.5",
                "bool=true",
                "string=\"thisisastring\"",
                "message=\"hello\"",
            ]
            .to_vec(),
        );

        assert_eq!("1542182950000000011\n", line_protocol.3);
    }

    #[test]
    fn test_encode_event() {
        let mut event = Event::from("hello");
        event.as_mut_log().insert("host", "aws.cloud.eur");
        event.as_mut_log().insert("source_type", "file");

        event.as_mut_log().insert("int", 4i32);
        event.as_mut_log().insert("float", 5.5);
        event.as_mut_log().insert("bool", true);
        event.as_mut_log().insert("string", "thisisastring");
        event.as_mut_log().insert("timestamp", ts());

        let sink = create_sink(
            "http://localhost:9999",
            "my-token",
            ProtocolVersion::V2,
            "ns",
            ["source_type", "host"].to_vec(),
        );

        let bytes = sink.encode_event(event).unwrap();
        let string = std::str::from_utf8(&bytes).unwrap();

        let line_protocol = split_line_protocol(&string);
        assert_eq!("ns.vector", line_protocol.0);
        assert_eq!(
            "host=aws.cloud.eur,metric_type=logs,source_type=file",
            line_protocol.1
        );
        assert_fields(
            line_protocol.2.to_string(),
            [
                "int=4i",
                "float=5.5",
                "bool=true",
                "string=\"thisisastring\"",
                "message=\"hello\"",
            ]
            .to_vec(),
        );

        assert_eq!("1542182950000000011\n", line_protocol.3);
    }

    #[test]
    fn test_encode_event_without_tags() {
        let mut event = Event::from("hello");

        event.as_mut_log().insert("value", 100);
        event.as_mut_log().insert("timestamp", ts());

        let sink = create_sink(
            "http://localhost:9999",
            "my-token",
            ProtocolVersion::V2,
            "ns",
            [].to_vec(),
        );

        let bytes = sink.encode_event(event).unwrap();
        let string = std::str::from_utf8(&bytes).unwrap();

        let line_protocol = split_line_protocol(&string);
        assert_eq!("ns.vector", line_protocol.0);
        assert_eq!("metric_type=logs", line_protocol.1);
        assert_fields(
            line_protocol.2.to_string(),
            ["value=100i", "message=\"hello\""].to_vec(),
        );

        assert_eq!("1542182950000000011\n", line_protocol.3);
    }

    #[test]
    fn test_encode_nested_fields() {
        let mut event = Event::new_empty_log();

        event.as_mut_log().insert("a", 1);
        event.as_mut_log().insert("nested.field", "2");
        event.as_mut_log().insert("nested.bool", true);
        event
            .as_mut_log()
            .insert("nested.array[0]", "example-value");
        event
            .as_mut_log()
            .insert("nested.array[2]", "another-value");
        event.as_mut_log().insert("nested.array[3]", 15);

        let sink = create_sink(
            "http://localhost:9999",
            "my-token",
            ProtocolVersion::V2,
            "ns",
            [].to_vec(),
        );

        let bytes = sink.encode_event(event).unwrap();
        let string = std::str::from_utf8(&bytes).unwrap();

        let line_protocol = split_line_protocol(&string);
        assert_eq!("ns.vector", line_protocol.0);
        assert_eq!("metric_type=logs", line_protocol.1);
        assert_fields(
            line_protocol.2,
            [
                "a=1i",
                "nested.array[0]=\"example-value\"",
                "nested.array[1]=\"<null>\"",
                "nested.array[2]=\"another-value\"",
                "nested.array[3]=15i",
                "nested.bool=true",
                "nested.field=\"2\"",
            ]
            .to_vec(),
        );
    }

    #[test]
    fn test_add_tag() {
        let mut event = Event::from("hello");
        event.as_mut_log().insert("source_type", "file");

        event.as_mut_log().insert("as_a_tag", 10);
        event.as_mut_log().insert("timestamp", ts());

        let sink = create_sink(
            "http://localhost:9999",
            "my-token",
            ProtocolVersion::V2,
            "ns",
            ["as_a_tag", "not_exists_field", "source_type"].to_vec(),
        );

        let bytes = sink.encode_event(event).unwrap();
        let string = std::str::from_utf8(&bytes).unwrap();

        let line_protocol = split_line_protocol(&string);
        assert_eq!("ns.vector", line_protocol.0);
        assert_eq!(
            "as_a_tag=10,metric_type=logs,source_type=file",
            line_protocol.1
        );
        assert_fields(line_protocol.2.to_string(), ["message=\"hello\""].to_vec());

        assert_eq!("1542182950000000011\n", line_protocol.3);
    }

    #[tokio::test]
    async fn smoke_v1() {
        let (mut config, cx) = crate::sinks::util::test::load_sink::<InfluxDBLogsConfig>(
            r#"
            namespace = "ns"
            endpoint = "http://localhost:9999"
            database = "my-database"
        "#,
        )
        .unwrap();

        // Make sure we can build the config
        let _ = config.build(cx.clone()).unwrap();

        let addr = test_util::next_addr();
        // Swap out the host so we can force send it
        // to our local server
        let host = format!("http://{}", addr);
        config.endpoint = host;

        let (sink, _) = config.build(cx).unwrap();

        let (rx, _trigger, server) = build_test_server(addr);
        tokio::spawn(server);

        let lines = std::iter::repeat(())
            .map(move |_| "message_value")
            .take(5)
            .collect::<Vec<_>>();
        let mut events = Vec::new();

        // Create 5 events with custom field
        for (i, line) in lines.iter().enumerate() {
            let mut event = Event::from(line.to_string());
            event
                .as_mut_log()
                .insert(format!("key{}", i), format!("value{}", i));

            let timestamp = Utc.ymd(1970, 1, 1).and_hms_nano(0, 0, (i as u32) + 1, 0);
            event.as_mut_log().insert("timestamp", timestamp);
            event.as_mut_log().insert("source_type", "file");

            events.push(event);
        }

        let pump = sink.send_all(futures01::stream::iter_ok(events));
        let _ = pump.compat().await.unwrap();

        let output = rx.take(1).wait().collect::<Result<Vec<_>, _>>().unwrap();

        let request = &output[0].0;
        let query = request.uri.query().unwrap();
        assert!(query.contains("db=my-database"));
        assert!(query.contains("precision=ns"));

        let body = std::str::from_utf8(&output[0].1[..]).unwrap();
        let mut lines = body.lines();

        assert_eq!(5, lines.clone().count());
        assert_line_protocol(0, lines.next());
    }

    #[tokio::test]
    async fn smoke_v2() {
        let (mut config, cx) = crate::sinks::util::test::load_sink::<InfluxDBLogsConfig>(
            r#"
            namespace = "ns"
            endpoint = "http://localhost:9999"
            bucket = "my-bucket"
            org = "my-org"
            token = "my-token"
        "#,
        )
        .unwrap();

        // Make sure we can build the config
        let _ = config.build(cx.clone()).unwrap();

        let addr = test_util::next_addr();
        // Swap out the host so we can force send it
        // to our local server
        let host = format!("http://{}", addr);
        config.endpoint = host;

        let (sink, _) = config.build(cx).unwrap();

        let (rx, _trigger, server) = build_test_server(addr);
        tokio::spawn(server);

        let lines = std::iter::repeat(())
            .map(move |_| "message_value")
            .take(5)
            .collect::<Vec<_>>();
        let mut events = Vec::new();

        // Create 5 events with custom field
        for (i, line) in lines.iter().enumerate() {
            let mut event = Event::from(line.to_string());
            event
                .as_mut_log()
                .insert(format!("key{}", i), format!("value{}", i));

            let timestamp = Utc.ymd(1970, 1, 1).and_hms_nano(0, 0, (i as u32) + 1, 0);
            event.as_mut_log().insert("timestamp", timestamp);
            event.as_mut_log().insert("source_type", "file");

            events.push(event);
        }

        let pump = sink.send_all(futures01::stream::iter_ok(events));
        let _ = pump.compat().await.unwrap();

        let output = rx.take(1).wait().collect::<Result<Vec<_>, _>>().unwrap();

        let request = &output[0].0;
        let query = request.uri.query().unwrap();
        assert!(query.contains("org=my-org"));
        assert!(query.contains("bucket=my-bucket"));
        assert!(query.contains("precision=ns"));

        let body = std::str::from_utf8(&output[0].1[..]).unwrap();
        let mut lines = body.lines();

        assert_eq!(5, lines.clone().count());
        assert_line_protocol(0, lines.next());
    }

    fn assert_line_protocol(i: i64, value: Option<&str>) {
        //ns.vector,metric_type=logs key0="value0",message="message_value" 1000000000
        let line_protocol = split_line_protocol(value.unwrap());
        assert_eq!("ns.vector", line_protocol.0);
        assert_eq!("metric_type=logs,source_type=file", line_protocol.1);
        assert_fields(
            line_protocol.2.to_string(),
            [
                &*format!("key{}=\"value{}\"", i, i),
                "message=\"message_value\"",
            ]
            .to_vec(),
        );

        assert_eq!(format!("{}", (i + 1) * 1000000000), line_protocol.3);
    }

    fn create_sink(
        uri: &str,
        token: &str,
        protocol_version: ProtocolVersion,
        namespace: &str,
        tags: Vec<&str>,
    ) -> InfluxDBLogsSink {
        let uri = uri.parse::<Uri>().unwrap();
        let token = token.to_string();
        let namespace = namespace.to_string();
        let tags: HashSet<String> = tags.into_iter().map(|tag| tag.to_string()).collect();
        InfluxDBLogsSink {
            uri,
            token,
            protocol_version,
            namespace,
            tags,
        }
    }
}

#[cfg(feature = "influxdb-integration-tests")]
#[cfg(test)]
mod integration_tests {
    use super::*;
    use crate::{
        config::SinkContext,
        sinks::influxdb::{
            logs::InfluxDBLogsConfig,
            test_util::{onboarding_v2, BUCKET, ORG, TOKEN},
            InfluxDB2Settings,
        },
        test_util::runtime,
    };
    use chrono::Utc;
    use futures::compat::Future01CompatExt;
    use futures01::Sink;

    #[test]
    fn influxdb2_logs_put_data() {
        let mut rt = runtime();
        onboarding_v2();

        let ns = format!("ns-{}", Utc::now().timestamp_nanos());

        let cx = SinkContext::new_test();

        rt.block_on_std(async move {
            let config = InfluxDBLogsConfig {
                namespace: ns.clone(),
                endpoint: "http://localhost:9999".to_string(),
                tags: Default::default(),
                influxdb1_settings: None,
                influxdb2_settings: Some(InfluxDB2Settings {
                    org: ORG.to_string(),
                    bucket: BUCKET.to_string(),
                    token: TOKEN.to_string(),
                }),
                encoding: Default::default(),
                batch: Default::default(),
                request: Default::default(),
            };

            let (sink, _) = config.build(cx).unwrap();

            let mut events = Vec::new();

            let mut event1 = Event::from("message_1");
            event1.as_mut_log().insert("host", "aws.cloud.eur");
            event1.as_mut_log().insert("source_type", "file");

            let mut event2 = Event::from("message_2");
            event2.as_mut_log().insert("host", "aws.cloud.eur");
            event2.as_mut_log().insert("source_type", "file");

            events.push(event1);
            events.push(event2);

            let _ = sink.send_all(futures01::stream::iter_ok(events)).compat().await.unwrap();

            let mut body = std::collections::HashMap::new();
            body.insert("query", format!("from(bucket:\"my-bucket\") |> range(start: 0) |> filter(fn: (r) => r._measurement == \"{}.vector\")", ns.clone()));
            body.insert("type", "flux".to_owned());

            let client = reqwest::Client::builder()
                .danger_accept_invalid_certs(true)
                .build()
                .unwrap();

            let res = client
                .post("http://localhost:9999/api/v2/query?org=my-org")
                .json(&body)
                .header("accept", "application/json")
                .header("Authorization", "Token my-token")
                .send()
                .await
                .unwrap();
            let string = res.text().await.unwrap();

            let lines = string.split("\n").collect::<Vec<&str>>();
            let header = lines[0].split(",").collect::<Vec<&str>>();
            let record1 = lines[1].split(",").collect::<Vec<&str>>();
            let record2 = lines[2].split(",").collect::<Vec<&str>>();

            // measurement
            assert_eq!(
                record1[header
                    .iter()
                    .position(|&r| r.trim() == "_measurement")
                    .unwrap()]
                .trim(),
                format!("{}.vector", ns.clone())
            );
            assert_eq!(
                record2[header
                    .iter()
                    .position(|&r| r.trim() == "_measurement")
                    .unwrap()]
                .trim(),
                format!("{}.vector", ns.clone())
            );

            // tags
            assert_eq!(
                record1[header
                    .iter()
                    .position(|&r| r.trim() == "metric_type")
                    .unwrap()]
                .trim(),
                "logs"
            );
            assert_eq!(
                record2[header
                    .iter()
                    .position(|&r| r.trim() == "metric_type")
                    .unwrap()]
                .trim(),
                "logs"
            );
            assert_eq!(
                record1[header.iter().position(|&r| r.trim() == "host").unwrap()].trim(),
                "aws.cloud.eur"
            );
            assert_eq!(
                record2[header.iter().position(|&r| r.trim() == "host").unwrap()].trim(),
                "aws.cloud.eur"
            );
            assert_eq!(
                record1[header
                    .iter()
                    .position(|&r| r.trim() == "source_type")
                    .unwrap()]
                .trim(),
                "file"
            );
            assert_eq!(
                record2[header
                    .iter()
                    .position(|&r| r.trim() == "source_type")
                    .unwrap()]
                .trim(),
                "file"
            );

            // field
            assert_eq!(
                record1[header.iter().position(|&r| r.trim() == "_field").unwrap()].trim(),
                "message"
            );
            assert_eq!(
                record2[header.iter().position(|&r| r.trim() == "_field").unwrap()].trim(),
                "message"
            );
            assert_eq!(
                record1[header.iter().position(|&r| r.trim() == "_value").unwrap()].trim(),
                "message_1"
            );
            assert_eq!(
                record2[header.iter().position(|&r| r.trim() == "_value").unwrap()].trim(),
                "message_2"
            );
        });
    }
}<|MERGE_RESOLUTION|>--- conflicted
+++ resolved
@@ -1,11 +1,6 @@
 use crate::{
-<<<<<<< HEAD
+    config::{DataType, SinkConfig, SinkContext, SinkDescription},
     event::{log_schema, Event, Value},
-=======
-    config::{DataType, SinkConfig, SinkContext, SinkDescription},
-    event::Value,
-    event::{log_schema, Event},
->>>>>>> 66beb532
     sinks::{
         influxdb::{
             encode_namespace, encode_timestamp, healthcheck, influx_line_protocol,
@@ -14,19 +9,10 @@
         util::{
             encoding::EncodingConfigWithDefault,
             http::{BatchedHttpSink, HttpClient, HttpSink},
-<<<<<<< HEAD
             BatchConfig, BatchSettings, Buffer, Compression, TowerRequestConfig,
         },
         Healthcheck,
     },
-    topology::config::{DataType, SinkConfig, SinkContext, SinkDescription},
-=======
-            service2::TowerRequestConfig,
-            BatchConfig, BatchSettings, Buffer, Compression,
-        },
-        Healthcheck,
-    },
->>>>>>> 66beb532
 };
 use futures01::Sink;
 use http::{Request, Uri};
